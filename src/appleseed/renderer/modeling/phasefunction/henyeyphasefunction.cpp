
//
// This source file is part of appleseed.
// Visit http://appleseedhq.net/ for additional information and resources.
//
// This software is released under the MIT license.
//
// Copyright (c) 2017 Artem Bishev, The appleseedhq Organization
//
// Permission is hereby granted, free of charge, to any person obtaining a copy
// of this software and associated documentation files (the "Software"), to deal
// in the Software without restriction, including without limitation the rights
// to use, copy, modify, merge, publish, distribute, sublicense, and/or sell
// copies of the Software, and to permit persons to whom the Software is
// furnished to do so, subject to the following conditions:
//
// The above copyright notice and this permission notice shall be included in
// all copies or substantial portions of the Software.
//
// THE SOFTWARE IS PROVIDED "AS IS", WITHOUT WARRANTY OF ANY KIND, EXPRESS OR
// IMPLIED, INCLUDING BUT NOT LIMITED TO THE WARRANTIES OF MERCHANTABILITY,
// FITNESS FOR A PARTICULAR PURPOSE AND NONINFRINGEMENT. IN NO EVENT SHALL THE
// AUTHORS OR COPYRIGHT HOLDERS BE LIABLE FOR ANY CLAIM, DAMAGES OR OTHER
// LIABILITY, WHETHER IN AN ACTION OF CONTRACT, TORT OR OTHERWISE, ARISING FROM,
// OUT OF OR IN CONNECTION WITH THE SOFTWARE OR THE USE OR OTHER DEALINGS IN
// THE SOFTWARE.
//

// Interface header.
#include "henyeyphasefunction.h"

// appleseed.foundation headers.
#include "foundation/math/basis.h"
#include "foundation/math/sampling/mappings.h"
#include "foundation/utility/api/specializedapiarrays.h"
#include "foundation/utility/containers/dictionary.h"

// appleseed.renderer headers.
#include "renderer/global/globaltypes.h"
#include "renderer/kernel/shading/shadingray.h"
#include "renderer/modeling/input/inputarray.h"
#include "renderer/modeling/phasefunction/phasefunction.h"

// Standard headers.
#include <cmath>

using namespace foundation;

namespace renderer
{

namespace
{
    const char* Model = "henyey_phasefunction";
}

//
// Henyey-Greenstein phase function.
//
// https://www.astro.umd.edu/~jph/HG_note.pdf
//

class HenyeyPhaseFunction
  : public PhaseFunction
{
  public:
    HenyeyPhaseFunction(
        const char*           name,
        const ParamArray&     params)
      : PhaseFunction(name, params)
    {
        m_inputs.declare("absorption", InputFormatSpectralReflectance);
        m_inputs.declare("absorption_multiplier", InputFormatFloat, "1.0");
        m_inputs.declare("scattering", InputFormatSpectralReflectance);
        m_inputs.declare("scattering_multiplier", InputFormatFloat, "1.0");
        m_inputs.declare("average_cosine", InputFormatFloat, "0.0");
    }

    virtual void release() override
    {
        delete this;
    }

    virtual const char* get_model() const override
    {
        return Model;
    }

    virtual bool is_homogeneous() const
    {
        return true;
    }

    virtual size_t compute_input_data_size() const override
    {
        return sizeof(InputValues);
    }

    virtual void prepare_inputs(
        Arena&                arena,
        const ShadingRay&     volume_ray,
        void*                 data
        ) const override
    {
        InputValues* values = static_cast<InputValues*>(data);

        values->m_absorption *= values->m_absorption_multiplier;
        values->m_scattering *= values->m_scattering_multiplier;

        // Precompute extinction.
<<<<<<< HEAD
        values->m_precomputed.m_normalized_extinction =
            values->m_absorption_multiplier * values->m_absorption +
            values->m_scattering_multiplier * values->m_scattering;

        // Ensure that extinction spectrum has unit norm, which is neccessary for distance sampling.
        float extinction_norm = 0.0f;
        const float Power = 4.0f;
        const float RcpPower = 0.25f;
        const size_t n = values->m_precomputed.m_normalized_extinction.size();
        for (size_t i = 0; i < n; ++i)
            extinction_norm += std::pow(values->m_precomputed.m_normalized_extinction[i], RcpPower);
        extinction_norm = std::pow(extinction_norm / n, Power);

        if (extinction_norm > 1.0e-6f)
            values->m_precomputed.m_normalized_extinction /= extinction_norm;
        values->m_precomputed.m_extinction_multiplier = extinction_norm;
=======
        values->m_precomputed.m_extinction = values->m_absorption + values->m_scattering;
>>>>>>> b14beaef
    }

    virtual float sample_distance(
        SamplingContext&       sampling_context,
        const void*            data,
        const ShadingRay&      volume_ray,
        const size_t           channel,
        float&                 distance
        ) const override
    {
        const InputValues* values = static_cast<const InputValues*>(data);

        const float ray_length = static_cast<float>(volume_ray.get_length());

        // Sample distance.
        sampling_context.split_in_place(1, 1);
        const float s = sampling_context.next2<float>();
        distance = sample_exponential_distribution_on_segment(
            s, values->m_precomputed.m_extinction[channel], 0.0f, ray_length);

        // Return corresponding PDF value.
        return exponential_distribution_on_segment_pdf(
            distance, values->m_precomputed.m_extinction[channel], 0.0f, ray_length);
    }

    virtual float sample(
        SamplingContext&      sampling_context,
        const void*           data,
        const ShadingRay&     volume_ray,
        const float           distance,
        Vector3f&             incoming) const override
    {
        const InputValues* values = static_cast<const InputValues*>(data);
        const Vector3f outgoing = Vector3f(normalize(volume_ray.m_dir));
        const Basis3f basis(outgoing);

        //
        // x = 1/(2g) * (1 + g^2 - [(1 - g^2) / (1 + g*s)]^2),
        // where x is cos(phi) and s is a uniform random sample from [-1, 1).
        //

        const float g = values->m_average_cosine;
        const float sqr_g = g * g;

        sampling_context.split_in_place(1, 2);
        const float s = 2.0f * sampling_context.next2<float>() - 1.0f;

        float cosine;
        if (std::abs(g) < +1e-5f)
        {
            cosine = s; // isotropic
        }
        else
        {
            const float t = (1.0f - sqr_g) / (1.0f + g * s);
            cosine = 0.5f / g * (1.0f + sqr_g - t * t);
        }

        const float sine = std::sqrt(saturate(1.0f - cosine * cosine));

        const Vector2f tangent = sample_circle_uniform(sampling_context.next2<float>());

        incoming =
            basis.get_tangent_u() * tangent.x * sine +
            basis.get_tangent_v() * tangent.y * sine +
            basis.get_normal()    * cosine;

        assert(feq(norm(incoming), 1.0f));

        // Evaluate PDF.

        const float numerator = (1.0f - sqr_g);
        const float denominator = std::pow(1.0f + sqr_g - 2.0f * g * cosine, -1.5f);

        return RcpFourPi<float>() * numerator * denominator;
    }

    virtual float evaluate(
        const void*           data,
        const ShadingRay&     volume_ray,
        const float           distance,
        const Vector3f&       incoming) const override
    {
        const InputValues* values = static_cast<const InputValues*>(data);
        const Vector3f outgoing = Vector3f(normalize(volume_ray.m_dir));
        const float cosine = dot(incoming, outgoing);

        //
        // p(x) = 1/2 * (1 - g^2) / (1 + g^2 - 2gx)^(3/2),
        // where x is cos(phi) and g is the average cosine parameter.
        //

        const float g = values->m_average_cosine;
        const float sqr_g = g * g;

        const float numerator = (1.0f - sqr_g);
        const float denominator = std::pow(1.0f + sqr_g - 2.0f * g * cosine, -1.5f);

        // Additionally divide by TwoPi, because we sample over the sphere.
        return RcpFourPi<float>() * numerator * denominator;
    }

    virtual void evaluate_transmission(
        const void*           data,
        const ShadingRay&     volume_ray,
        const float           distance,
        Spectrum&             spectrum) const override
    {
        extinction_coefficient(data, volume_ray, distance, spectrum);
        for (size_t i = 0, e = spectrum.size(); i < e; ++i)
            spectrum[i] = std::exp(-distance * spectrum[i]);
    }

    virtual void evaluate_transmission(
        const void*           data,
        const ShadingRay&     volume_ray,
        Spectrum&             spectrum) const override
    {
        const float distance = static_cast<float>(volume_ray.get_length());
        evaluate_transmission(data, volume_ray, distance, spectrum);
    }

    virtual void scattering_coefficient(
        const void*           data,
        const ShadingRay&     volume_ray,
        const float           distance,
        Spectrum&             spectrum) const override
    {
        const InputValues* values = static_cast<const InputValues*>(data);
        spectrum = values->m_scattering;
    }

    virtual const Spectrum& scattering_coefficient(
        const void*           data,
        const ShadingRay&     volume_ray) const override
    {
        const InputValues* values = static_cast<const InputValues*>(data);
        return values->m_scattering;
    }

    virtual void absorption_coefficient(
        const void*          data,
        const ShadingRay&    volume_ray,
        const float          distance,
        Spectrum&            spectrum) const override
    {
        const InputValues* values = static_cast<const InputValues*>(data);
        spectrum = values->m_absorption;
    }

    virtual const Spectrum& absorption_coefficient(
        const void*           data,
        const ShadingRay&     volume_ray) const override
    {
        const InputValues* values = static_cast<const InputValues*>(data);
        return values->m_absorption;
    }

    virtual void extinction_coefficient(
        const void*          data,
        const ShadingRay&    volume_ray,
        const float          distance,
        Spectrum&            spectrum) const override
    {
        const InputValues* values = static_cast<const InputValues*>(data);
        spectrum = values->m_precomputed.m_extinction;
    }

    virtual const Spectrum& extinction_coefficient(
        const void*           data,
        const ShadingRay&     volume_ray) const override
    {
        const InputValues* values = static_cast<const InputValues*>(data);
        return values->m_precomputed.m_extinction;
    }

  private:
    typedef HenyeyPhaseFunctionInputValues InputValues;
};


//
// HenyeyPhaseFunctionFactory class implementation.
//

const char* HenyeyPhaseFunctionFactory::get_model() const
{
    return Model;
}

Dictionary HenyeyPhaseFunctionFactory::get_model_metadata() const
{
    return
        Dictionary()
            .insert("name", Model)
            .insert("label", "Henyey-Greenstein Phase Function");
}

DictionaryArray HenyeyPhaseFunctionFactory::get_input_metadata() const
{
    DictionaryArray metadata;

    metadata.push_back(
        Dictionary()
            .insert("name", "absorption")
            .insert("label", "Absorption Coefficient")
            .insert("type", "colormap")
            .insert("entity_types",
                Dictionary()
                    .insert("color", "Colors"))
            .insert("use", "required")
            .insert("default", "0.5"));

    metadata.push_back(
        Dictionary()
            .insert("name", "absorption_multiplier")
            .insert("label", "Absorption Coefficient Multiplier")
            .insert("type", "numeric")
            .insert("min",
                Dictionary()
                    .insert("value", "0.0")
                    .insert("type", "hard"))
            .insert("max",
                Dictionary()
                    .insert("value", "200.0")
                    .insert("type", "soft"))
            .insert("use", "optional")
            .insert("default", "1.0"));

    metadata.push_back(
        Dictionary()
            .insert("name", "scattering")
            .insert("label", "Scattering Coefficient")
            .insert("type", "colormap")
            .insert("entity_types",
                Dictionary()
                    .insert("color", "Colors"))
                    .insert("use", "required")
                    .insert("default", "0.5"));

    metadata.push_back(
        Dictionary()
            .insert("name", "scattering_multiplier")
            .insert("label", "Scattering Coefficient Multiplier")
            .insert("type", "numeric")
            .insert("min",
                Dictionary()
                    .insert("value", "0.0")
                    .insert("type", "hard"))
            .insert("max",
                Dictionary()
                    .insert("value", "200.0")
                    .insert("type", "soft"))
            .insert("use", "optional")
            .insert("default", "1.0"));

    metadata.push_back(
        Dictionary()
            .insert("name", "average_cosine")
            .insert("label", "Average Cosine (g)")
            .insert("type", "numeric")
            .insert("min",
                Dictionary()
                    .insert("value", "-0.9")
                    .insert("type", "soft"))
            .insert("max",
                Dictionary()
                    .insert("value", "0.9")
                    .insert("type", "soft"))
            .insert("use", "required")
            .insert("default", "0.0"));

    return metadata;
}

auto_release_ptr<PhaseFunction> HenyeyPhaseFunctionFactory::create(
    const char*         name,
    const ParamArray&   params) const
{
    return auto_release_ptr<PhaseFunction>(new HenyeyPhaseFunction(name, params));
}

}   // namespace renderer<|MERGE_RESOLUTION|>--- conflicted
+++ resolved
@@ -108,26 +108,7 @@
         values->m_scattering *= values->m_scattering_multiplier;
 
         // Precompute extinction.
-<<<<<<< HEAD
-        values->m_precomputed.m_normalized_extinction =
-            values->m_absorption_multiplier * values->m_absorption +
-            values->m_scattering_multiplier * values->m_scattering;
-
-        // Ensure that extinction spectrum has unit norm, which is neccessary for distance sampling.
-        float extinction_norm = 0.0f;
-        const float Power = 4.0f;
-        const float RcpPower = 0.25f;
-        const size_t n = values->m_precomputed.m_normalized_extinction.size();
-        for (size_t i = 0; i < n; ++i)
-            extinction_norm += std::pow(values->m_precomputed.m_normalized_extinction[i], RcpPower);
-        extinction_norm = std::pow(extinction_norm / n, Power);
-
-        if (extinction_norm > 1.0e-6f)
-            values->m_precomputed.m_normalized_extinction /= extinction_norm;
-        values->m_precomputed.m_extinction_multiplier = extinction_norm;
-=======
         values->m_precomputed.m_extinction = values->m_absorption + values->m_scattering;
->>>>>>> b14beaef
     }
 
     virtual float sample_distance(
