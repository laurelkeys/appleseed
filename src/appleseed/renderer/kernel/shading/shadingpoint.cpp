
//
// This source file is part of appleseed.
// Visit http://appleseedhq.net/ for additional information and resources.
//
// This software is released under the MIT license.
//
// Copyright (c) 2010-2013 Francois Beaune, Jupiter Jazz Limited
// Copyright (c) 2014-2016 Francois Beaune, The appleseedhq Organization
//
// Permission is hereby granted, free of charge, to any person obtaining a copy
// of this software and associated documentation files (the "Software"), to deal
// in the Software without restriction, including without limitation the rights
// to use, copy, modify, merge, publish, distribute, sublicense, and/or sell
// copies of the Software, and to permit persons to whom the Software is
// furnished to do so, subject to the following conditions:
//
// The above copyright notice and this permission notice shall be included in
// all copies or substantial portions of the Software.
//
// THE SOFTWARE IS PROVIDED "AS IS", WITHOUT WARRANTY OF ANY KIND, EXPRESS OR
// IMPLIED, INCLUDING BUT NOT LIMITED TO THE WARRANTIES OF MERCHANTABILITY,
// FITNESS FOR A PARTICULAR PURPOSE AND NONINFRINGEMENT. IN NO EVENT SHALL THE
// AUTHORS OR COPYRIGHT HOLDERS BE LIABLE FOR ANY CLAIM, DAMAGES OR OTHER
// LIABILITY, WHETHER IN AN ACTION OF CONTRACT, TORT OR OTHERWISE, ARISING FROM,
// OUT OF OR IN CONNECTION WITH THE SOFTWARE OR THE USE OR OTHER DEALINGS IN
// THE SOFTWARE.
//

// Interface header.
#include "shadingpoint.h"

// appleseed.renderer headers.
#include "renderer/kernel/intersection/intersector.h"
#include "renderer/modeling/input/source.h"
#include "renderer/modeling/object/iregion.h"
#include "renderer/modeling/object/object.h"
#include "renderer/modeling/scene/scene.h"
#ifdef APPLESEED_WITH_OSL
#include "renderer/modeling/shadergroup/shadergroup.h"
#endif

// appleseed.foundation headers.
#include "foundation/math/intersection/rayplane.h"
#include "foundation/math/scalar.h"
#include "foundation/utility/attributeset.h"
#include "foundation/utility/otherwise.h"

using namespace foundation;
using namespace std;

namespace renderer
{

//
// ShadingPoint class implementation.
//

void ShadingPoint::fetch_source_geometry() const
{
    assert(hit());
    assert(!(m_members & HasSourceGeometry));

    // Retrieve the assembly.
    m_assembly = &m_assembly_instance->get_assembly();

    // Retrieve the object instance.
    m_object_instance = m_assembly->object_instances().get_by_index(m_object_instance_index);
    assert(m_object_instance);

    // Retrieve the object.
    m_object = &m_object_instance->get_object();

    // Fetch primitive-specific geometry.
    if (m_primitive_type == PrimitiveTriangle)
        fetch_triangle_source_geometry();
    else
    {
        assert(is_curve_primitive());
        fetch_curve_source_geometry();
    }
}

void ShadingPoint::fetch_triangle_source_geometry() const
{
    // Retrieve the region kit of the object.
    assert(m_region_kit_cache);
    const RegionKit& region_kit =
        *m_region_kit_cache->access(
            m_object->get_uid(), m_object->get_region_kit());

    // Retrieve the region.
    const IRegion* region = region_kit[m_region_index];

    // Retrieve the tessellation of the region.
    assert(m_tess_cache);
    const StaticTriangleTess& tess =
        *m_tess_cache->access(
            region->get_uid(), region->get_static_triangle_tess());

    // Compute motion interpolation parameters.
    const size_t motion_segment_count = tess.get_motion_segment_count();
    const double base_time = m_ray.m_time.m_normalized * motion_segment_count;
    const size_t base_index = truncate<size_t>(base_time);
    const GScalar frac = static_cast<GScalar>(base_time - base_index);
    const GScalar one_minus_frac = GScalar(1.0) - frac;

    // Retrieve the triangle.
    const Triangle& triangle = tess.m_primitives[m_primitive_index];
    const bool triangle_has_vertex_attributes = triangle.has_vertex_attributes();

    // Copy the index of the triangle attribute.
    m_primitive_pa = triangle.m_pa;

    // Copy the texture coordinates from UV set #0.
    if (triangle_has_vertex_attributes && tess.get_tex_coords_count() > 0)
    {
        m_v0_uv = tess.get_tex_coords(triangle.m_a0);
        m_v1_uv = tess.get_tex_coords(triangle.m_a1);
        m_v2_uv = tess.get_tex_coords(triangle.m_a2);
    }
    else
    {
        // UV set #0 doesn't exist, or this triangle doesn't have vertex attributes.
        // Make sure ShadingPoint::get_uv() simply returns the barycentric coordinates.
        m_v0_uv = GVector2(0.0, 0.0);
        m_v1_uv = GVector2(1.0, 0.0);
        m_v2_uv = GVector2(0.0, 1.0);
    }

    // Copy or compute triangle vertices (in object instance space).
    assert(triangle.m_v0 != Triangle::None);
    assert(triangle.m_v1 != Triangle::None);
    assert(triangle.m_v2 != Triangle::None);
    if (motion_segment_count > 0)
    {
        // Fetch vertices from previous pose.
        if (base_index == 0)
        {
            m_v0 = tess.m_vertices[triangle.m_v0];
            m_v1 = tess.m_vertices[triangle.m_v1];
            m_v2 = tess.m_vertices[triangle.m_v2];
        }
        else
        {
            m_v0 = tess.get_vertex_pose(triangle.m_v0, base_index - 1);
            m_v1 = tess.get_vertex_pose(triangle.m_v1, base_index - 1);
            m_v2 = tess.get_vertex_pose(triangle.m_v2, base_index - 1);
        }

        // Interpolate with vertices from next pose.
        m_v0 *= one_minus_frac;
        m_v1 *= one_minus_frac;
        m_v2 *= one_minus_frac;
        m_v0 += tess.get_vertex_pose(triangle.m_v0, base_index) * frac;
        m_v1 += tess.get_vertex_pose(triangle.m_v1, base_index) * frac;
        m_v2 += tess.get_vertex_pose(triangle.m_v2, base_index) * frac;
    }
    else
    {
        m_v0 = tess.m_vertices[triangle.m_v0];
        m_v1 = tess.m_vertices[triangle.m_v1];
        m_v2 = tess.m_vertices[triangle.m_v2];
    }

    // Copy or compute triangle vertex normals (in object instance space).
    if (triangle.m_n0 != Triangle::None &&
        triangle.m_n1 != Triangle::None &&
        triangle.m_n2 != Triangle::None)
    {
        if (motion_segment_count > 0)
        {
            // Fetch vertex normals from previous pose.
            if (base_index == 0)
            {
                m_n0 = tess.m_vertex_normals[triangle.m_n0];
                m_n1 = tess.m_vertex_normals[triangle.m_n1];
                m_n2 = tess.m_vertex_normals[triangle.m_n2];
            }
            else
            {
                m_n0 = tess.get_vertex_normal_pose(triangle.m_n0, base_index - 1);
                m_n1 = tess.get_vertex_normal_pose(triangle.m_n1, base_index - 1);
                m_n2 = tess.get_vertex_normal_pose(triangle.m_n2, base_index - 1);
            }

            // Interpolate with vertex normals from next pose.
            // Assume small motion, stick to linear interpolation.
            m_n0 *= one_minus_frac;
            m_n1 *= one_minus_frac;
            m_n2 *= one_minus_frac;
            m_n0 += tess.get_vertex_normal_pose(triangle.m_n0, base_index) * frac;
            m_n1 += tess.get_vertex_normal_pose(triangle.m_n1, base_index) * frac;
            m_n2 += tess.get_vertex_normal_pose(triangle.m_n2, base_index) * frac;

            // Renormalize interpolated normals.
            m_n0 = normalize(m_n0);
            m_n1 = normalize(m_n1);
            m_n2 = normalize(m_n2);
        }
        else
        {
            m_n0 = tess.m_vertex_normals[triangle.m_n0];
            m_n1 = tess.m_vertex_normals[triangle.m_n1];
            m_n2 = tess.m_vertex_normals[triangle.m_n2];
        }

        assert(is_normalized(m_n0));
        assert(is_normalized(m_n1));
        assert(is_normalized(m_n2));

        m_members |= HasTriangleVertexNormals;
    }

    // Copy vertex tangents (in object instance space).
    if (triangle_has_vertex_attributes && tess.get_vertex_tangent_count() > 0)
    {
        if (motion_segment_count > 0)
        {
            // Fetch vertex tangents from previous pose.
            if (base_index == 0)
            {
                m_t0 = tess.get_vertex_tangent(triangle.m_v0);
                m_t1 = tess.get_vertex_tangent(triangle.m_v1);
                m_t2 = tess.get_vertex_tangent(triangle.m_v2);
            }
            else
            {
                m_t0 = tess.get_vertex_tangent_pose(triangle.m_v0, base_index - 1);
                m_t1 = tess.get_vertex_tangent_pose(triangle.m_v1, base_index - 1);
                m_t2 = tess.get_vertex_tangent_pose(triangle.m_v2, base_index - 1);
            }

            // Interpolate with vertex tangents from next pose.
            // Assume small motion, stick to linear interpolation.
            m_t0 *= one_minus_frac;
            m_t1 *= one_minus_frac;
            m_t2 *= one_minus_frac;
            m_t0 += tess.get_vertex_tangent_pose(triangle.m_v0, base_index) * frac;
            m_t1 += tess.get_vertex_tangent_pose(triangle.m_v1, base_index) * frac;
            m_t2 += tess.get_vertex_tangent_pose(triangle.m_v2, base_index) * frac;

            // Renormalize interpolated tangents.
            m_t0 = normalize(m_t0);
            m_t1 = normalize(m_t1);
            m_t2 = normalize(m_t2);
        }
        else
        {
            m_t0 = tess.get_vertex_tangent(triangle.m_v0);
            m_t1 = tess.get_vertex_tangent(triangle.m_v1);
            m_t2 = tess.get_vertex_tangent(triangle.m_v2);
        }

        assert(is_normalized(m_t0));
        assert(is_normalized(m_t1));
        assert(is_normalized(m_t2));

        m_members |= HasTriangleVertexTangents;
    }
}

void ShadingPoint::fetch_curve_source_geometry() const
{
    // Set primitive attribute to default value of 0.
    // todo: fix.
    m_primitive_pa = 0;
}

void ShadingPoint::refine_and_offset() const
{
    assert(hit());
    assert(!(m_members & ShadingPoint::HasRefinedPoints));

    cache_source_geometry();

    // Compute the location of the intersection point in assembly instance space.
    ShadingRay::RayType local_ray = m_assembly_instance_transform.to_local(m_ray);
    local_ray.m_org += local_ray.m_tmax * local_ray.m_dir;

    if (m_primitive_type == PrimitiveTriangle)
    {
        // Refine the location of the intersection point.
        local_ray.m_org =
            Intersector::refine(
                m_triangle_support_plane,
                local_ray.m_org,
                local_ray.m_dir);

        // Compute the geometric normal to the hit triangle in assembly instance space.
        // Note that it doesn't need to be normalized at this point.
        m_asm_geo_normal = Vector3d(cross(m_v1 - m_v0, m_v2 - m_v0));
        m_asm_geo_normal = m_object_instance->get_transform().normal_to_parent(m_asm_geo_normal);
        m_asm_geo_normal = faceforward(m_asm_geo_normal, local_ray.m_dir);

        // Compute the offset points in assembly instance space.
#ifdef RENDERER_ADAPTIVE_OFFSET
        Intersector::adaptive_offset(
            m_triangle_support_plane,
            local_ray.m_org,
            m_asm_geo_normal,
            m_front_point,
            m_back_point);
#else
        Intersector::offset(
            local_ray.m_org,
            m_asm_geo_normal,
            m_front_point,
            m_back_point);
#endif
    }
    else
    {
        assert(is_curve_primitive());

        m_asm_geo_normal = normalize(-local_ray.m_dir);

        // todo: this does not look correct, considering the flat ribbon nature of curves.
        const double Eps = 1.0e-6;
        m_front_point = local_ray.m_org + Eps * m_asm_geo_normal;
        m_back_point = local_ray.m_org - Eps * m_asm_geo_normal;
    }

    // The refined intersection points are now available.
    m_members |= ShadingPoint::HasRefinedPoints;
}

Vector3d ShadingPoint::get_biased_point(const Vector3d& direction) const
{
    assert(hit());

    if (!(m_members & HasBiasedPoint))
    {
        cache_source_geometry();

        switch (m_object_instance->get_ray_bias_method())
        {
          case ObjectInstance::RayBiasMethodNone:
            {
                m_biased_point = get_point();
                m_members |= HasBiasedPoint;
                return m_biased_point;
            }

          case ObjectInstance::RayBiasMethodNormal:
            {
                const Vector3d& p = get_point();
                const Vector3d& n = get_geometric_normal();
                const double bias = m_object_instance->get_ray_bias_distance();
                return dot(direction, n) > 0.0 ? p + bias * n : p - bias * n;
            }

          case ObjectInstance::RayBiasMethodIncomingDirection:
            {
                const Vector3d& p = get_point();
                const double bias = m_object_instance->get_ray_bias_distance();
                m_biased_point = p + bias * m_ray.m_dir;
                m_members |= HasBiasedPoint;
                return m_biased_point;
            }

          case ObjectInstance::RayBiasMethodOutgoingDirection:
            {
                const Vector3d& p = get_point();
                const double bias = m_object_instance->get_ray_bias_distance();
                return p + bias * normalize(direction);
            }

          assert_otherwise;
        }
    }

    return m_biased_point;
}

void ShadingPoint::compute_world_space_partial_derivatives() const
{
    cache_source_geometry();

    if (m_primitive_type == PrimitiveTriangle)
    {
        //
        // Reference:
        //
        //   Physically Based Rendering, first edition, pp. 128-129
        //

        const double du0 = static_cast<double>(m_v0_uv[0] - m_v2_uv[0]);
        const double dv0 = static_cast<double>(m_v0_uv[1] - m_v2_uv[1]);
        const double du1 = static_cast<double>(m_v1_uv[0] - m_v2_uv[0]);
        const double dv1 = static_cast<double>(m_v1_uv[1] - m_v2_uv[1]);

        const double det = du0 * dv1 - dv0 * du1;

        if (det == 0.0)
        {
            const Basis3d basis(get_original_shading_normal());

            m_dpdu = basis.get_tangent_u();
            m_dpdv = basis.get_tangent_v();
            m_dndu = m_dndv = Vector3d(0.0);
        }
        else
        {
            const Vector3d& v2 = get_vertex(2);
            const Vector3d dp0 = get_vertex(0) - v2;
            const Vector3d dp1 = get_vertex(1) - v2;

            const double rcp_det = 1.0 / det;

            m_dpdu = (dv1 * dp0 - dv0 * dp1) * rcp_det;
            m_dpdv = (du0 * dp1 - du1 * dp0) * rcp_det;

            // Make sure dPdv x dPdu points in the same direction as
            // the original shading normal.
            if (dot(get_original_shading_normal(), cross(m_dpdv, m_dpdu)) < 0.0)
                m_dpdu = -m_dpdu;

            const Vector3d dn0(m_n0 - m_n2);
            const Vector3d dn1(m_n1 - m_n2);

            m_dndu = (dv1 * dn0 - dv0 * dn1) * rcp_det;
            m_dndv = (du0 * dn1 - du1 * dn0) * rcp_det;

            // Transform the normal derivatives to world space.
            const Transformd& obj_instance_transform =
                m_object_instance->get_transform();

            m_dndu =
                m_assembly_instance_transform.normal_to_parent(
                    obj_instance_transform.normal_to_parent(m_dndu));

            m_dndv =
                m_assembly_instance_transform.normal_to_parent(
                    obj_instance_transform.normal_to_parent(m_dndv));
        }
    }
    else
    {
        assert(is_curve_primitive());

        const GScalar v = m_bary[1];

        const CurveObject* curves = static_cast<const CurveObject*>(m_object);
        const GVector3 tangent =
            m_primitive_type == PrimitiveCurve1
                ? curves->get_curve1(m_primitive_index).evaluate_tangent(v)
                : curves->get_curve3(m_primitive_index).evaluate_tangent(v);

        const Vector3d& sn = get_original_shading_normal();

        m_dpdu = normalize(Vector3d(tangent));
        m_dpdv = normalize(cross(sn, m_dpdu));
        m_dndu = m_dndv = Vector3d(0.0);
    }
}

void ShadingPoint::compute_screen_space_partial_derivatives() const
{
    const ShadingRay& ray = get_ray();

    if (ray.m_has_differentials)
    {
        const Vector3d& p = get_point();
        const Vector3d& n = get_shading_normal();

        const double tx = intersect(ray.m_rx, p, n);
        const Vector3d px = ray.m_rx.point_at(tx);
        m_dpdx = px - p;

        const double ty = intersect(ray.m_ry, p, n);
        const Vector3d py = ray.m_ry.point_at(ty);
        m_dpdy = py - p;

        // Make sure dPdy x dPdx points in the same direction as
        // the original shading normal.
        if (dot(get_original_shading_normal(), cross(m_dpdy, m_dpdx)) < 0.0)
            m_dpdx = -m_dpdx;

        // Select the two smallest axes.
        const size_t max_index = max_abs_index(n);
        const size_t axes[2] = { max_index == 0, 2 - (max_index >> 1) };

        const Vector3d& dpdu = get_dpdu(0);
        const Vector3d& dpdv = get_dpdv(0);

        const Vector2f a0(
            static_cast<float>(dpdu[axes[0]]),
            static_cast<float>(dpdu[axes[1]]));
        const Vector2f a1(
            static_cast<float>(dpdv[axes[0]]),
            static_cast<float>(dpdv[axes[1]]));

        const double d = det(a0, a1);

        if (d == 0.0)
        {
            m_duvdx = Vector2f(0.0f);
            m_duvdy = Vector2f(0.0f);
            return;
        }

        const Vector2f bx(
            static_cast<float>(px[axes[0]] - p[axes[0]]),
            static_cast<float>(px[axes[1]] - p[axes[1]]));
        const Vector2f by(
            static_cast<float>(py[axes[0]] - p[axes[0]]),
            static_cast<float>(py[axes[1]] - p[axes[1]]));

        const float rcp_d = 1.0f / static_cast<float>(d);

        m_duvdx[0] = (a1[1] * bx[0] - a0[1] * bx[1]) * rcp_d;
        m_duvdx[1] = (a0[0] * bx[1] - a1[0] * bx[0]) * rcp_d;

        m_duvdy[0] = (a1[1] * by[0] - a0[1] * by[1]) * rcp_d;
        m_duvdy[1] = (a0[0] * by[1] - a1[0] * by[0]) * rcp_d;
    }
    else
    {
        m_dpdx = Vector3d(0.0);
        m_dpdy = Vector3d(0.0);
        m_duvdx = Vector2f(0.0f);
        m_duvdy = Vector2f(0.0f);
    }
}

void ShadingPoint::compute_geometric_normal() const
{
    if (m_primitive_type == PrimitiveTriangle)
    {
        if (m_members & HasWorldSpaceTriangleVertices)
        {
            // We already have the world space vertices of the hit triangle.
            // Use them to compute the geometric normal directly in world space.
            m_geometric_normal = cross(m_v1_w - m_v0_w, m_v2_w - m_v0_w);
        }
        else
        {
            cache_source_geometry();

            // Compute the object instance space geometric normal.
            const Vector3d v0(m_v0);
            const Vector3d v1(m_v1);
            const Vector3d v2(m_v2);
            m_geometric_normal = cross(v1 - v0, v2 - v0);

            // Transform the geometric normal to world space.
            m_geometric_normal =
                m_assembly_instance_transform.normal_to_parent(
                    m_object_instance->get_transform().normal_to_parent(m_geometric_normal));
        }

        // Normalize the geometric normal.
        m_geometric_normal = normalize(m_geometric_normal);

        if (m_members & HasTriangleVertexNormals)
        {
            // We have per-vertex normals, so we can compute the original shading normal:
            // place the geometric normal in the same hemisphere as the original shading normal.
            if (dot(m_geometric_normal, get_original_shading_normal()) < 0.0)
                m_geometric_normal = -m_geometric_normal;

            // Remember which side of the geometric surface we hit.
            m_side =
                dot(m_ray.m_dir, m_geometric_normal) > 0.0
                    ? ObjectInstance::BackSide
                    : ObjectInstance::FrontSide;

            // Finally make the geometric normal face the direction of the incoming ray.
            if (m_side == ObjectInstance::BackSide)
                m_geometric_normal = -m_geometric_normal;
        }
        else
        {
            // In the absence of per-vertex normals, we have no way to know if we are
            // hitting the front face or the back face of the surface. Assume we are
            // always hitting the front face...
            m_side = ObjectInstance::FrontSide;

            // ...and if the geometric normal is not facing the ray, flip it.
            if (dot(m_ray.m_dir, m_geometric_normal) > 0.0)
                m_geometric_normal = -m_geometric_normal;
        }
    }
    else
    {
        assert(is_curve_primitive());

        // We assume flat ribbons facing incoming rays.
        m_geometric_normal = -m_ray.m_dir;
        m_side = ObjectInstance::FrontSide;
    }
}

void ShadingPoint::compute_original_shading_normal() const
{
    if (m_primitive_type == PrimitiveTriangle)
    {
        cache_source_geometry();

        if (m_members & HasTriangleVertexNormals)
        {
            // Compute the object instance space shading normal.
            m_original_shading_normal =
                  Vector3d(m_n0) * static_cast<double>(1.0 - m_bary[0] - m_bary[1])
                + Vector3d(m_n1) * static_cast<double>(m_bary[0])
                + Vector3d(m_n2) * static_cast<double>(m_bary[1]);

            // Transform the shading normal to world space.
            m_original_shading_normal =
                m_assembly_instance_transform.normal_to_parent(
                    m_object_instance->get_transform().normal_to_parent(m_original_shading_normal));

            // Normalize the shading normal.
            m_original_shading_normal = normalize(m_original_shading_normal);
        }
        else
        {
            // Use the geometric normal if per-vertex normals are absent.
            m_original_shading_normal = get_geometric_normal();
        }
    }
    else
    {
        assert(is_curve_primitive());

        // We assume flat ribbons facing incoming rays.
        m_original_shading_normal = -m_ray.m_dir;
    }
}

void ShadingPoint::compute_shading_basis() const
{
    // Compute the unperturbed shading normal.
    Vector3d sn = get_original_shading_normal();

    // Place the unperturbed shading normal in the same hemisphere as the geometric normal.
    if (get_side() == ObjectInstance::BackSide)
        sn = -sn;

    // Retrieve or compute the first tangent direction (non-normalized).
    // Reference: Physically Based Rendering, first edition, pp. 133
    const Vector3d tangent =
        (m_members & HasTriangleVertexTangents) != 0
            ? m_assembly_instance_transform.vector_to_parent(
                  m_object_instance->get_transform().vector_to_parent(
                        Vector3d(m_t0) * static_cast<double>(1.0 - m_bary[0] - m_bary[1])
                      + Vector3d(m_t1) * static_cast<double>(m_bary[0])
                      + Vector3d(m_t2) * static_cast<double>(m_bary[1])))
            : get_dpdu(0);

    // Construct an orthonormal basis.
    const Vector3d t = normalize(cross(tangent, sn));
    const Vector3d s = normalize(cross(sn, t));
    m_shading_basis.build(sn, s, t);

    // Apply the basis modifier if the material has one.
    if (m_primitive_type == PrimitiveTriangle)
    {
        const Material* material = get_material();
        if (material)
        {
            const Material::RenderData& material_data = material->get_render_data();
            if (material_data.m_basis_modifier)
            {
                m_shading_basis =
                    material_data.m_basis_modifier->modify(
                        *m_texture_cache,
                        get_uv(0),
                        m_shading_basis);
            }
        }
    }
}

void ShadingPoint::compute_world_space_triangle_vertices() const
{
    cache_source_geometry();

    // Transform vertices to assembly space.
    const Transformd& obj_instance_transform = m_object_instance->get_transform();
    m_v0_w = obj_instance_transform.point_to_parent(Vector3d(m_v0));
    m_v1_w = obj_instance_transform.point_to_parent(Vector3d(m_v1));
    m_v2_w = obj_instance_transform.point_to_parent(Vector3d(m_v2));

    // Transform vertices to world space.
    m_v0_w = m_assembly_instance_transform.point_to_parent(m_v0_w);
    m_v1_w = m_assembly_instance_transform.point_to_parent(m_v1_w);
    m_v2_w = m_assembly_instance_transform.point_to_parent(m_v2_w);
}

void ShadingPoint::compute_world_space_point_velocity() const
{
    Vector3d p0 = get_point();
    Vector3d p1 = p0;

    if (m_primitive_type == PrimitiveTriangle)
    {
        // Retrieve the region kit of the object.
        assert(m_region_kit_cache);
        const RegionKit& region_kit =
            *m_region_kit_cache->access(
                m_object->get_uid(), m_object->get_region_kit());

        // Retrieve the region.
        const IRegion* region = region_kit[m_region_index];

        // Retrieve the tessellation of the region.
        assert(m_tess_cache);
        const StaticTriangleTess& tess =
            *m_tess_cache->access(
                region->get_uid(), region->get_static_triangle_tess());
        const size_t motion_segment_count = tess.get_motion_segment_count();

        // Retrieve the triangle.
        const Triangle& triangle = tess.m_primitives[m_primitive_index];

        // Copy the object instance space triangle vertices.
        assert(triangle.m_v0 != Triangle::None);
        assert(triangle.m_v1 != Triangle::None);
        assert(triangle.m_v2 != Triangle::None);
        if (motion_segment_count > 0)
        {
            // Fetch triangle vertices from the first pose.
            const GVector3& first_v0 = tess.m_vertices[triangle.m_v0];
            const GVector3& first_v1 = tess.m_vertices[triangle.m_v1];
            const GVector3& first_v2 = tess.m_vertices[triangle.m_v2];

            // Fetch triangle vertices from the last pose.
            const GVector3 last_v0 = tess.get_vertex_pose(triangle.m_v0, motion_segment_count - 1);
            const GVector3 last_v1 = tess.get_vertex_pose(triangle.m_v1, motion_segment_count - 1);
            const GVector3 last_v2 = tess.get_vertex_pose(triangle.m_v2, motion_segment_count - 1);

            // Compute barycentric coordinates.
            const float v = m_bary[0];
            const float w = m_bary[1];
            const float u = 1.0f - v - w;

            // Compute positions at shutter open and close times.
            p0 = Vector3d(first_v0 * u + first_v1 * v + first_v2 * w);
            p1 = Vector3d( last_v0 * u +  last_v1 * v +  last_v2 * w);
        }
    }

    // Transform positions to assembly space.
    const Transformd& obj_instance_transform = m_object_instance->get_transform();
    p0 = obj_instance_transform.point_to_parent(p0);
    p1 = obj_instance_transform.point_to_parent(p1);

    // Transform positions to world space.
    if (m_assembly_instance_transform_seq->size() > 1)
    {
        const Camera* camera = m_scene->get_active_camera();
        Transformd scratch;

        const Transformd& assembly_instance_transform0 =
            m_assembly_instance_transform_seq->evaluate(
                camera->get_shutter_open_time(),
                scratch);
        p0 = assembly_instance_transform0.point_to_parent(p0);

        const Transformd& assembly_instance_transform1 =
            m_assembly_instance_transform_seq->evaluate(
                camera->get_shutter_close_time(),
                scratch);
        p1 = assembly_instance_transform1.point_to_parent(p1);
    }
    else
    {
        p0 = m_assembly_instance_transform.point_to_parent(p0);
        p1 = m_assembly_instance_transform.point_to_parent(p1);
    }

    m_point_velocity = p1 - p0;
}

void ShadingPoint::compute_alpha() const
{
    m_alpha.set(1.0f);

    if (m_primitive_type == PrimitiveTriangle)
    {
        if (const Source* alpha_map = get_object().get_alpha_map())
        {
            Alpha a;
            alpha_map->evaluate(*m_texture_cache, get_uv(0), a);
            m_alpha *= a;
        }

        if (const Material* material = get_material())
        {
            const Material::RenderData& material_data = material->get_render_data();
            if (material_data.m_alpha_map)
            {
                Alpha a;
                material_data.m_alpha_map->evaluate(*m_texture_cache, get_uv(0), a);
                m_alpha *= a;
            }
        }
    }
    else
    {
        assert(is_curve_primitive());

        // TODO: interpolate per vertex alpha for curves here...
    }
}

#ifdef APPLESEED_WITH_OSL

void ShadingPoint::initialize_osl_shader_globals(
    const ShaderGroup&          sg,
    const VisibilityFlags::Type ray_flags,
    OSL::RendererServices*      renderer) const
{
    assert(hit());
    assert(renderer);

    if (!(m_members & HasOSLShaderGlobals))
    {
        const ShadingRay& ray = get_ray();
        assert(is_normalized(ray.m_dir));

        // Surface position and incident ray direction.
        m_shader_globals.P = Vector3f(get_point());
        m_shader_globals.I = Vector3f(ray.m_dir);

        // Handedness flip flag.
        // Currently it is unused, but we might want to enable it in the future.
        m_shader_globals.flipHandedness =
            m_assembly_instance_transform_seq->swaps_handedness(m_assembly_instance_transform) !=
            get_object_instance().transform_swaps_handedness() ? 1 : 0;

        // Surface position and incident ray direction differentials.
        if (ray.m_has_differentials)
        {
            m_shader_globals.dPdx =
                m_shader_globals.flipHandedness
                    ?  Vector3f(get_dpdx())
                    : -Vector3f(get_dpdx());
            m_shader_globals.dPdy = Vector3f(get_dpdy());
            m_shader_globals.dPdz = Vector3f(0.0);
            m_shader_globals.dIdx = Vector3f(ray.m_rx.m_dir);
            m_shader_globals.dIdy = Vector3f(ray.m_ry.m_dir);
        }
        else
        {
            m_shader_globals.dPdx = Vector3f(0.0f);
            m_shader_globals.dPdy = Vector3f(0.0f);
            m_shader_globals.dPdz = Vector3f(0.0f);
            m_shader_globals.dIdx = Vector3f(0.0f);
            m_shader_globals.dIdy = Vector3f(0.0f);
        }

        // Shading and geometric normals and backfacing flag.
        m_shader_globals.N = Vector3f(get_original_shading_normal());
        m_shader_globals.Ng = Vector3f(get_geometric_normal());

        m_shader_globals.backfacing = get_side() == ObjectInstance::FrontSide ? 0 : 1;

        // Surface parameters and their differentials.
        const Vector2f& uv = get_uv(0);
        m_shader_globals.u = uv[0];
        m_shader_globals.v = uv[1];
        if (ray.m_has_differentials)
        {
            const Vector2f& duvdx = get_duvdx(0);
            const Vector2f& duvdy = get_duvdy(0);
            m_shader_globals.dudx = duvdx[0];
            m_shader_globals.dudy = duvdy[0];
            m_shader_globals.dvdx = duvdx[1];
            m_shader_globals.dvdy = duvdy[1];
        }
        else
        {
            m_shader_globals.dudx = 0.0f;
            m_shader_globals.dudy = 0.0f;
            m_shader_globals.dvdx = 0.0f;
            m_shader_globals.dvdy = 0.0f;
        }

        // Surface tangents.
        m_shader_globals.dPdu =
            m_shader_globals.flipHandedness
                ?  Vector3f(get_dpdu(0))
                : -Vector3f(get_dpdu(0));

        m_shader_globals.dPdv = Vector3f(get_dpdv(0));

        // Time and its derivative.
<<<<<<< HEAD
        m_shader_globals.time = ray.m_time.m_absolute;
        m_shader_globals.dtime = m_scene->get_camera()->get_shutter_open_time_interval();
=======
        m_shader_globals.time = static_cast<float>(ray.m_time.m_absolute);
        m_shader_globals.dtime = static_cast<float>(m_scene->get_active_camera()->get_shutter_open_time_interval());
>>>>>>> b511b6ac

        // Velocity vector.
        m_shader_globals.dPdtime =
            sg.uses_dPdtime()
                ? Vector3f(get_world_space_point_velocity())
                : Vector3f(0.0f);

        // Point being illuminated and its differentials.
        m_shader_globals.Ps = Vector3f(0.0f);
        m_shader_globals.dPsdx = Vector3f(0.0f);
        m_shader_globals.dPsdy = Vector3f(0.0f);

        // Opaque state pointers.
        m_shader_globals.renderstate = const_cast<ShadingPoint*>(this);
        memset(&m_osl_trace_data, 0, sizeof(OSLTraceData));
        m_shader_globals.tracedata = &m_osl_trace_data;
        m_shader_globals.objdata = 0;

        // Pointer to the RendererServices object.
        m_shader_globals.renderer = renderer;

        // Transformations.
        m_obj_transform_info.m_assembly_instance_transform = m_assembly_instance_transform_seq;
        m_obj_transform_info.m_object_instance_transform = &m_object_instance->get_transform();
        m_shader_globals.object2common = reinterpret_cast<OSL::TransformationPtr>(&m_obj_transform_info);
        m_shader_globals.shader2common = 0;

        m_members |= HasOSLShaderGlobals;
    }

    // Always update the ray type flags.
    m_shader_globals.raytype = static_cast<int>(ray_flags);

    // Always update the surface area of emissive objects.
    m_shader_globals.surfacearea =
        ray_flags == VisibilityFlags::LightRay && sg.has_emission()
            ? sg.get_surface_area(&get_assembly_instance(), &get_object_instance())
            : 0.0f;

    // Output closure.
    m_shader_globals.Ci = 0;
}


//
// ShadingPoint::OSLObjectTransformInfo class implementation.
//

bool ShadingPoint::OSLObjectTransformInfo::is_animated() const
{
    return !m_assembly_instance_transform->empty();
}

OSL::Matrix44 ShadingPoint::OSLObjectTransformInfo::get_transform() const
{
    assert(!is_animated());

    const Transformd& assembly_xform = m_assembly_instance_transform->get_earliest_transform();
    const Transformd::MatrixType m(
        m_object_instance_transform->get_local_to_parent() *
        assembly_xform.get_local_to_parent());

    return Matrix4f(m);
}

OSL::Matrix44 ShadingPoint::OSLObjectTransformInfo::get_transform(const float t) const
{
    const Transformd assembly_xform = m_assembly_instance_transform->evaluate(t);
    const Transformd::MatrixType m(
        m_object_instance_transform->get_local_to_parent() *
        assembly_xform.get_local_to_parent());

    return Matrix4f(m);
}

OSL::Matrix44 ShadingPoint::OSLObjectTransformInfo::get_inverse_transform() const
{
    assert(!is_animated());

    const Transformd& assembly_xform = m_assembly_instance_transform->get_earliest_transform();
    const Transformd::MatrixType m(
        m_object_instance_transform->get_parent_to_local() *
        assembly_xform.get_parent_to_local());

    return Matrix4f(m);
}

OSL::Matrix44 ShadingPoint::OSLObjectTransformInfo::get_inverse_transform(const float t) const
{
    const Transformd assembly_xform = m_assembly_instance_transform->evaluate(t);
    const Transformd::MatrixType m(
        m_object_instance_transform->get_parent_to_local() *
        assembly_xform.get_parent_to_local());

    return Matrix4f(m);
}

#endif

}   // namespace renderer<|MERGE_RESOLUTION|>--- conflicted
+++ resolved
@@ -888,13 +888,8 @@
         m_shader_globals.dPdv = Vector3f(get_dpdv(0));
 
         // Time and its derivative.
-<<<<<<< HEAD
         m_shader_globals.time = ray.m_time.m_absolute;
-        m_shader_globals.dtime = m_scene->get_camera()->get_shutter_open_time_interval();
-=======
-        m_shader_globals.time = static_cast<float>(ray.m_time.m_absolute);
-        m_shader_globals.dtime = static_cast<float>(m_scene->get_active_camera()->get_shutter_open_time_interval());
->>>>>>> b511b6ac
+        m_shader_globals.dtime = m_scene->get_active_camera()->get_shutter_open_time_interval();
 
         // Velocity vector.
         m_shader_globals.dPdtime =
