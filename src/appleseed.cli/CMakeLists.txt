
#
# This source file is part of appleseed.
# Visit http://appleseedhq.net/ for additional information and resources.
#
# This software is released under the MIT license.
#
# Copyright (c) 2010-2013 Francois Beaune, Jupiter Jazz Limited
# Copyright (c) 2014 Francois Beaune, The appleseedhq Organization
#
# Permission is hereby granted, free of charge, to any person obtaining a copy
# of this software and associated documentation files (the "Software"), to deal
# in the Software without restriction, including without limitation the rights
# to use, copy, modify, merge, publish, distribute, sublicense, and/or sell
# copies of the Software, and to permit persons to whom the Software is
# furnished to do so, subject to the following conditions:
#
# The above copyright notice and this permission notice shall be included in
# all copies or substantial portions of the Software.
#
# THE SOFTWARE IS PROVIDED "AS IS", WITHOUT WARRANTY OF ANY KIND, EXPRESS OR
# IMPLIED, INCLUDING BUT NOT LIMITED TO THE WARRANTIES OF MERCHANTABILITY,
# FITNESS FOR A PARTICULAR PURPOSE AND NONINFRINGEMENT. IN NO EVENT SHALL THE
# AUTHORS OR COPYRIGHT HOLDERS BE LIABLE FOR ANY CLAIM, DAMAGES OR OTHER
# LIABILITY, WHETHER IN AN ACTION OF CONTRACT, TORT OR OTHERWISE, ARISING FROM,
# OUT OF OR IN CONNECTION WITH THE SOFTWARE OR THE USE OR OTHER DEALINGS IN
# THE SOFTWARE.
#


#--------------------------------------------------------------------------------------------------
# Source files.
#--------------------------------------------------------------------------------------------------

set (sources
    commandlinehandler.cpp
    commandlinehandler.h
    continuoussavingtilecallback.cpp
    continuoussavingtilecallback.h
    houdinitilecallbacks.cpp
    houdinitilecallbacks.h
    main.cpp
    progresstilecallback.cpp
    progresstilecallback.h
)
list (APPEND appleseed.cli_sources
    ${sources}
)
source_group ("" FILES
    ${sources}
)


#--------------------------------------------------------------------------------------------------
# Target.
#--------------------------------------------------------------------------------------------------

add_executable (appleseed.cli
    ${appleseed.cli_sources}
)

<<<<<<< HEAD
=======
set_target_properties (appleseed.cli PROPERTIES
    ARCHIVE_OUTPUT_DIRECTORY ${CMAKE_BINARY_DIR}/${platform}/appleseed.cli
    LIBRARY_OUTPUT_DIRECTORY ${CMAKE_BINARY_DIR}/${platform}/appleseed.cli
    RUNTIME_OUTPUT_DIRECTORY ${CMAKE_BINARY_DIR}/${platform}/appleseed.cli
)

if (CMAKE_SYSTEM_NAME STREQUAL "Linux")
    set_target_properties (appleseed.cli PROPERTIES
        INSTALL_RPATH "\$ORIGIN/../lib"
    )
endif ()
>>>>>>> 98674a37

#--------------------------------------------------------------------------------------------------
# Include paths.
#--------------------------------------------------------------------------------------------------

include_directories (
    .
    ../appleseed.shared
)


#--------------------------------------------------------------------------------------------------
# Preprocessor definitions.
#--------------------------------------------------------------------------------------------------

apply_preprocessor_definitions (appleseed.cli)


#--------------------------------------------------------------------------------------------------
# Static libraries.
#--------------------------------------------------------------------------------------------------

link_against_platform (appleseed.cli)

target_link_libraries (appleseed.cli
    appleseed
    appleseed.shared
    ${Boost_LIBRARIES}
)


#--------------------------------------------------------------------------------------------------
# Post-build commands.
#--------------------------------------------------------------------------------------------------

add_copy_target_exe_to_sandbox_command (appleseed.cli)


#--------------------------------------------------------------------------------------------------
# Testing.
#--------------------------------------------------------------------------------------------------

add_test (NAME appleseed-unit-tests
    WORKING_DIRECTORY ${CMAKE_SOURCE_DIR}/../sandbox/bin
    COMMAND $<CONFIGURATION>/appleseed.cli --run-unit-tests
)


#--------------------------------------------------------------------------------------------------
# Installation.
#--------------------------------------------------------------------------------------------------

install (TARGETS appleseed.cli
    DESTINATION bin
)

install (FILES ../../sandbox/settings/appleseed.cli.xml
    DESTINATION settings
)<|MERGE_RESOLUTION|>--- conflicted
+++ resolved
@@ -59,20 +59,12 @@
     ${appleseed.cli_sources}
 )
 
-<<<<<<< HEAD
-=======
-set_target_properties (appleseed.cli PROPERTIES
-    ARCHIVE_OUTPUT_DIRECTORY ${CMAKE_BINARY_DIR}/${platform}/appleseed.cli
-    LIBRARY_OUTPUT_DIRECTORY ${CMAKE_BINARY_DIR}/${platform}/appleseed.cli
-    RUNTIME_OUTPUT_DIRECTORY ${CMAKE_BINARY_DIR}/${platform}/appleseed.cli
-)
-
 if (CMAKE_SYSTEM_NAME STREQUAL "Linux")
     set_target_properties (appleseed.cli PROPERTIES
         INSTALL_RPATH "\$ORIGIN/../lib"
     )
 endif ()
->>>>>>> 98674a37
+
 
 #--------------------------------------------------------------------------------------------------
 # Include paths.
